#!/usr/bin/env python3
"""
Trade-Up Engine - Development Version
Optimized for virtual agent environments with network restrictions
"""

import os
import sys
from pathlib import Path

# Add the project root to Python path
project_root = Path(__file__).parent
sys.path.insert(0, str(project_root))

from fastapi import FastAPI, Request, HTTPException
from fastapi.staticfiles import StaticFiles
from fastapi.templating import Jinja2Templates
from fastapi.responses import HTMLResponse, JSONResponse
import uvicorn
import logging
from core.logging_config import setup_logging
from core.cache_utils import redis_status
from core.config_manager import load_latest_scenario_results
import pandas as pd
import random

setup_logging(logging.INFO)
logger = logging.getLogger(__name__)

# Set development environment variables
os.environ.setdefault('ENVIRONMENT', 'development')
os.environ.setdefault('DISABLE_EXTERNAL_CALLS', 'true')
os.environ.setdefault('USE_MOCK_DATA', 'true')

# Import core modules
try:
    from core.engine import TradeUpEngine
    # Use development data loader
    from core.data_loader_dev import dev_data_loader
    from core.config_manager import ConfigManager
    from app.api.routes import router as api_router
except ImportError as e:
    logger.error(f"❌ Import error: {e}")
    logger.error("🔧 Please run the setup script first: ./setup.sh")
    sys.exit(1)

# Create FastAPI app
app = FastAPI(
    title="Trade-Up Engine - Development",
    description="Development version optimized for virtual agents",
    version="1.0.0-dev"
)

# Mount static files
app.mount("/static", StaticFiles(directory="app/static"), name="static")

# Templates
templates = Jinja2Templates(directory="app/templates")

# Initialize core components
config_manager = ConfigManager()
data_loader = dev_data_loader  # Use development data loader
engine = TradeUpEngine()

def calculate_demo_metrics() -> dict:
    """Return mocked portfolio metrics for the dashboard."""
    customers_df = data_loader.load_customers()
    inventory_df = data_loader.load_inventory()

    total_customers = len(customers_df)
    total_offers = total_customers * 3

    metrics = {
        "total_customers": total_customers,
        "total_offers": total_offers,
        "avg_npv": 12000,
        "avg_offers_per_customer": 3.0,
        "tier_distribution": {"Refresh": 40, "Upgrade": 45, "Max Upgrade": 15},
        "top_cars": [],
    }

    if not inventory_df.empty:
        sample = inventory_df.head(10)
        metrics["top_cars"] = [
            {"Model": row["model"], "Estimated_Matches": random.randint(5, 20)}
            for _, row in sample.iterrows()
        ]

    return metrics

# Development mode indicator
@app.middleware("http")
async def development_middleware(request: Request, call_next):
    """Add development mode headers"""
    response = await call_next(request)
    response.headers["X-Development-Mode"] = "true"
    response.headers["X-External-Calls"] = "disabled"
    return response

# Health check endpoint
@app.get("/health")
async def health_check():
    """Health check endpoint for development"""
    return {
        "status": "healthy",
        "environment": "development",
        "external_calls": "disabled",
        "mock_data": "enabled",
        "data_sources": "CSV and sample data only",
        "redis_connected": redis_status(),
    }

# Include API routes
app.include_router(api_router, prefix="/api")

# Main dashboard
@app.get("/", response_class=HTMLResponse)
async def main_dashboard(request: Request):
    """Main dashboard page"""
    try:
<<<<<<< HEAD
        # Load data required for the dashboard
        customers = data_loader.load_customers()
        inventory = data_loader.load_inventory()
        
        # Calculate metrics, providing defaults if data is missing
        metrics = {
            "total_customers": len(customers) if customers is not None else 0,
            "total_inventory": len(inventory) if inventory is not None else 0,
            "total_offers": 12500,  # Mocked
            "avg_npv": 15230, # Mocked
            "avg_offers_per_customer": 4.5, # Mocked
            "tier_distribution": { # Mocked data for chart
                "Refresh": 450,
                "Upgrade": 650,
                "Max Upgrade": 150
            },
            "top_cars": [ # Mocked data for chart
                {"Model": "Honda Civic", "Estimated_Matches": 120},
                {"Model": "Toyota RAV4", "Estimated_Matches": 110},
                {"Model": "Ford F-150", "Estimated_Matches": 95},
                {"Model": "Nissan Sentra", "Estimated_Matches": 80},
                {"Model": "Jeep Wrangler", "Estimated_Matches": 75}
            ]
        }
        
        return templates.TemplateResponse(
            "main_dashboard.html",
            {
                "request": request,
                "metrics": metrics,
                "active_page": "dashboard"
            }
=======
        metrics = calculate_demo_metrics()
        return templates.TemplateResponse(
            "main_dashboard.html",
            {"request": request, "metrics": metrics, "active_page": "dashboard"},
>>>>>>> 8ecd3b7f
        )
    except Exception as e:
        logging.error(f"Error rendering main dashboard: {e}")
        # Render a safe error page if data loading fails
        return HTMLResponse(f"""
        <html>
            <head><title>Trade-Up Engine - Error</title></head>
            <body>
                <h1>An Error Occurred</h1>
                <p>Could not load the dashboard. Please check the logs.</p>
                <p>Error: {e}</p>
            </body>
        </html>
        """)

# Customer list page
@app.get("/customers", response_class=HTMLResponse)
async def customer_list(request: Request):
    """Customer list page"""
    try:
        return templates.TemplateResponse(
            "customer_list.html",
            {"request": request},
        )
    except Exception as e:
        logging.error(f"Error rendering customer list: {e}")
        return HTMLResponse(f"<h1>Customer List</h1><p>Error: {e}</p>")

# Customer view page
@app.get("/customer/{customer_id}", response_class=HTMLResponse)
async def customer_view(request: Request, customer_id: str):
    """Customer view page"""
    try:
        customers = data_loader.load_customers()
<<<<<<< HEAD
        if customers is None or customers.empty:
            raise HTTPException(status_code=500, detail="Customer data could not be loaded.")

        # Find the specific customer
        customer_data = customers[customers['customer_id'] == customer_id].to_dict('records')
        
        if not customer_data:
            raise HTTPException(status_code=404, detail=f"Customer with ID {customer_id} not found.")
            
        customer = customer_data[0]

        return templates.TemplateResponse(
            "customer_view.html",
            {
                "request": request,
                "customer": customer,
                "active_page": "customer"
            },
=======
        customer_row = customers[customers["customer_id"] == customer_id]
        if customer_row.empty:
            raise HTTPException(status_code=404, detail="Customer not found")

        customer = customer_row.iloc[0].to_dict()
        return templates.TemplateResponse(
            "customer_view.html",
            {"request": request, "customer": customer, "active_page": "customer"},
>>>>>>> 8ecd3b7f
        )
    except Exception as e:
        logging.error(f"Error rendering customer view for {customer_id}: {e}")
        return HTMLResponse(f"<h1>Customer View - Error</h1><p>Could not render page for customer {customer_id}.</p><p>Error: {e}</p>")

# Calculations page
@app.get("/calculations", response_class=HTMLResponse)
async def calculations_page(request: Request):
    """Calculations page"""
    try:
        return templates.TemplateResponse(
            "calculations.html",
            {"request": request},
        )
    except Exception as e:
        logging.error(f"Error rendering calculations: {e}")
        return HTMLResponse(f"<h1>Calculations</h1><p>Error: {e}</p>")

# Global config page
@app.get("/config", response_class=HTMLResponse)
async def global_config_page(request: Request):
    """Global configuration page"""
    try:
        return templates.TemplateResponse(
            "global_config.html",
            {"request": request, "active_page": "config"},
        )
    except Exception as e:
        logging.error(f"Error rendering global config: {e}")
        return HTMLResponse(f"<h1>Global Configuration</h1><p>Error: {e}</p>")

# Development info endpoint
@app.get("/dev-info")
async def development_info():
    """Development environment information"""
    return {
        "environment": "development",
        "external_calls_disabled": True,
        "mock_data_enabled": True,
        "network_restrictions": "handled",
        "virtual_agent_compatible": True,
        "data_sources": ["CSV files", "Sample data"],
        "no_redshift_connection": True,
        "available_endpoints": [
            "/",
            "/customers", 
            "/customer/{id}",
            "/calculations",
            "/config",
            "/health",
            "/dev-info",
            "/api/*"
        ]
    }

if __name__ == "__main__":
    logger.info("🚀 Starting Trade-Up Engine in development mode...")
    logger.info("🔧 External network calls are disabled")
    logger.info("📁 Using CSV files and sample data")
    logger.info("🚫 No Redshift connection required")
    logger.info("🌐 Server will be available at: http://localhost:8000")
    logger.info("📊 Health check: http://localhost:8000/health")
    logger.info("🔍 Dev info: http://localhost:8000/dev-info")
    logger.info("")
    
    uvicorn.run(
        "main_dev:app",
        host="0.0.0.0",
        port=8000,
        reload=True,
        log_level="info"
    ) <|MERGE_RESOLUTION|>--- conflicted
+++ resolved
@@ -118,56 +118,22 @@
 async def main_dashboard(request: Request):
     """Main dashboard page"""
     try:
-<<<<<<< HEAD
-        # Load data required for the dashboard
-        customers = data_loader.load_customers()
-        inventory = data_loader.load_inventory()
-        
-        # Calculate metrics, providing defaults if data is missing
-        metrics = {
-            "total_customers": len(customers) if customers is not None else 0,
-            "total_inventory": len(inventory) if inventory is not None else 0,
-            "total_offers": 12500,  # Mocked
-            "avg_npv": 15230, # Mocked
-            "avg_offers_per_customer": 4.5, # Mocked
-            "tier_distribution": { # Mocked data for chart
-                "Refresh": 450,
-                "Upgrade": 650,
-                "Max Upgrade": 150
-            },
-            "top_cars": [ # Mocked data for chart
-                {"Model": "Honda Civic", "Estimated_Matches": 120},
-                {"Model": "Toyota RAV4", "Estimated_Matches": 110},
-                {"Model": "Ford F-150", "Estimated_Matches": 95},
-                {"Model": "Nissan Sentra", "Estimated_Matches": 80},
-                {"Model": "Jeep Wrangler", "Estimated_Matches": 75}
-            ]
-        }
-        
-        return templates.TemplateResponse(
-            "main_dashboard.html",
-            {
-                "request": request,
-                "metrics": metrics,
-                "active_page": "dashboard"
-            }
-=======
         metrics = calculate_demo_metrics()
         return templates.TemplateResponse(
             "main_dashboard.html",
             {"request": request, "metrics": metrics, "active_page": "dashboard"},
->>>>>>> 8ecd3b7f
         )
     except Exception as e:
         logging.error(f"Error rendering main dashboard: {e}")
-        # Render a safe error page if data loading fails
         return HTMLResponse(f"""
         <html>
-            <head><title>Trade-Up Engine - Error</title></head>
+            <head><title>Trade-Up Engine - Development</title></head>
             <body>
-                <h1>An Error Occurred</h1>
-                <p>Could not load the dashboard. Please check the logs.</p>
+                <h1>Trade-Up Engine - Development Mode</h1>
+                <p>External network calls are disabled.</p>
+                <p>Using CSV files and sample data instead of Redshift.</p>
                 <p>Error: {e}</p>
+                <p><a href="/health">Health Check</a></p>
             </body>
         </html>
         """)
@@ -191,26 +157,6 @@
     """Customer view page"""
     try:
         customers = data_loader.load_customers()
-<<<<<<< HEAD
-        if customers is None or customers.empty:
-            raise HTTPException(status_code=500, detail="Customer data could not be loaded.")
-
-        # Find the specific customer
-        customer_data = customers[customers['customer_id'] == customer_id].to_dict('records')
-        
-        if not customer_data:
-            raise HTTPException(status_code=404, detail=f"Customer with ID {customer_id} not found.")
-            
-        customer = customer_data[0]
-
-        return templates.TemplateResponse(
-            "customer_view.html",
-            {
-                "request": request,
-                "customer": customer,
-                "active_page": "customer"
-            },
-=======
         customer_row = customers[customers["customer_id"] == customer_id]
         if customer_row.empty:
             raise HTTPException(status_code=404, detail="Customer not found")
@@ -219,11 +165,10 @@
         return templates.TemplateResponse(
             "customer_view.html",
             {"request": request, "customer": customer, "active_page": "customer"},
->>>>>>> 8ecd3b7f
-        )
-    except Exception as e:
-        logging.error(f"Error rendering customer view for {customer_id}: {e}")
-        return HTMLResponse(f"<h1>Customer View - Error</h1><p>Could not render page for customer {customer_id}.</p><p>Error: {e}</p>")
+        )
+    except Exception as e:
+        logging.error(f"Error rendering customer view: {e}")
+        return HTMLResponse(f"<h1>Customer View</h1><p>Error: {e}</p>")
 
 # Calculations page
 @app.get("/calculations", response_class=HTMLResponse)
@@ -245,7 +190,7 @@
     try:
         return templates.TemplateResponse(
             "global_config.html",
-            {"request": request, "active_page": "config"},
+            {"request": request},
         )
     except Exception as e:
         logging.error(f"Error rendering global config: {e}")
